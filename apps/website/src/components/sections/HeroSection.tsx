import React from 'react'
import { ArrowRight, Play, CheckCircle, Users, Zap, Globe } from 'lucide-react'

interface HeroSectionProps {
  className?: string
}

const HeroSection: React.FC<HeroSectionProps> = ({ className = '' }) => {
  const trustBadges = [
    { icon: Users, label: '500+ Companies' },
    { icon: Zap, label: '10x Faster Implementation' },
    { icon: Globe, label: 'Global Scale' }
  ]

  return (
<<<<<<< HEAD
    <section className="hero-section relative min-h-screen flex items-center overflow-hidden py-20 px-4 sm:px-6 lg:px-8">
      {/* Parallax Background */}
      <div className="absolute inset-0 pointer-events-none overflow-hidden">
        <div className="parallax-layer absolute w-[120%] h-[120%] -left-[10%] -top-[10%]" data-speed="0.5">
          <svg width="100%" height="100%" className="opacity-10">
            <pattern id="grid" width="40" height="40" patternUnits="userSpaceOnUse">
              <path d="M 40 0 L 0 0 0 40" fill="none" stroke="rgb(58, 58, 58)" strokeWidth="1"/>
            </pattern>
            <rect width="100%" height="100%" fill="url(#grid)" />
          </svg>
=======
    <section className={`professional-hero ${className}`}>
      <div className="professional-hero-container">
        {/* Trust Badge */}
        <div className="professional-hero-badge">
          <CheckCircle className="w-4 h-4 text-green-500" />
          <span>Trusted by leading enterprises worldwide</span>
>>>>>>> 03cfda71
        </div>

<<<<<<< HEAD
      <div className="container mx-auto px-6 max-w-screen-xl relative z-10">
        <div className="text-center pt-20">
          {/* Validation Badge */}
          <div className="inline-block bg-teal-400 text-black px-6 py-2 text-sm font-mono tracking-wider uppercase mb-8 animate-fadeInUp">
            VALIDATION PHASE
          </div>

          {/* Main Title */}
          <h1 className="text-4xl sm:text-5xl lg:text-6xl mb-8 max-w-5xl mx-auto animate-fadeInUp animation-delay-200">
            Illuminating the path to{' '}
            <span className="gradient-text">AI transformation</span>
          </h1>

          {/* Subtitle */}
          <p className="text-lg sm:text-xl lg:text-2xl text-gray-400 mb-12 max-w-4xl mx-auto leading-relaxed animate-fadeInUp animation-delay-400">
            We turn your slowest business processes into your fastest competitive advantages
            through discrete, composable AI modules.
          </p>
=======
        {/* Main Headline */}
        <h1 className="professional-hero-title">
          Transform Your Business with{' '}
          <span className="text-gradient">Enterprise AI</span>
        </h1>

        {/* Subtitle */}
        <p className="professional-hero-subtitle">
          We help enterprises implement AI solutions that deliver measurable results.
          From process automation to intelligent insights – we make AI work for your business.
        </p>

        {/* CTA Buttons */}
        <div className="professional-hero-cta">
          <button className="professional-btn professional-btn-primary professional-btn-large">
            Start Free Trial
            <ArrowRight className="w-5 h-5" />
          </button>
>>>>>>> 03cfda71

          <button className="professional-btn professional-btn-secondary professional-btn-large">
            <Play className="w-5 h-5" />
            Watch Demo
          </button>
        </div>

        {/* Trust Indicators */}
        <div className="flex flex-wrap justify-center gap-8 items-center opacity-80 mt-12">
          {trustBadges.map((badge, index) => {
            const Icon = badge.icon
            return (
              <div key={index} className="flex items-center gap-2 text-gray-600">
                <Icon className="w-5 h-5 text-primary-500" />
                <span className="font-medium">{badge.label}</span>
              </div>
            )
          })}
        </div>
      </div>

      {/* Hero Stats */}
      <div className="max-w-6xl mx-auto mt-20 px-6">
        <div className="grid grid-cols-1 md:grid-cols-3 gap-8">
          {[
            { stat: '99.9%', label: 'Uptime Guarantee', desc: 'Enterprise-grade reliability' },
            { stat: '10x', label: 'Faster Deployment', desc: 'Compared to traditional methods' },
            { stat: '500+', label: 'Active Clients', desc: 'Across 50+ countries' }
          ].map((item, index) => (
            <div key={index} className="stat-card">
              <div className="stat-number">{item.stat}</div>
              <div className="text-lg font-semibold text-gray-700 mb-1">{item.label}</div>
              <div className="text-sm text-gray-500">{item.desc}</div>
            </div>
          ))}
        </div>
      </div>

      {/* Scroll Indicator */}
      <div className="absolute bottom-8 left-1/2 transform -translate-x-1/2 animate-bounce">
        <div className="w-6 h-10 border-2 border-gray-400 rounded-full flex justify-center">
          <div className="w-1 h-3 bg-gray-400 rounded-full mt-2" />
        </div>
      </div>
    </section>
  )
}

export default HeroSection<|MERGE_RESOLUTION|>--- conflicted
+++ resolved
@@ -13,47 +13,14 @@
   ]
 
   return (
-<<<<<<< HEAD
-    <section className="hero-section relative min-h-screen flex items-center overflow-hidden py-20 px-4 sm:px-6 lg:px-8">
-      {/* Parallax Background */}
-      <div className="absolute inset-0 pointer-events-none overflow-hidden">
-        <div className="parallax-layer absolute w-[120%] h-[120%] -left-[10%] -top-[10%]" data-speed="0.5">
-          <svg width="100%" height="100%" className="opacity-10">
-            <pattern id="grid" width="40" height="40" patternUnits="userSpaceOnUse">
-              <path d="M 40 0 L 0 0 0 40" fill="none" stroke="rgb(58, 58, 58)" strokeWidth="1"/>
-            </pattern>
-            <rect width="100%" height="100%" fill="url(#grid)" />
-          </svg>
-=======
     <section className={`professional-hero ${className}`}>
       <div className="professional-hero-container">
         {/* Trust Badge */}
         <div className="professional-hero-badge">
           <CheckCircle className="w-4 h-4 text-green-500" />
           <span>Trusted by leading enterprises worldwide</span>
->>>>>>> 03cfda71
         </div>
 
-<<<<<<< HEAD
-      <div className="container mx-auto px-6 max-w-screen-xl relative z-10">
-        <div className="text-center pt-20">
-          {/* Validation Badge */}
-          <div className="inline-block bg-teal-400 text-black px-6 py-2 text-sm font-mono tracking-wider uppercase mb-8 animate-fadeInUp">
-            VALIDATION PHASE
-          </div>
-
-          {/* Main Title */}
-          <h1 className="text-4xl sm:text-5xl lg:text-6xl mb-8 max-w-5xl mx-auto animate-fadeInUp animation-delay-200">
-            Illuminating the path to{' '}
-            <span className="gradient-text">AI transformation</span>
-          </h1>
-
-          {/* Subtitle */}
-          <p className="text-lg sm:text-xl lg:text-2xl text-gray-400 mb-12 max-w-4xl mx-auto leading-relaxed animate-fadeInUp animation-delay-400">
-            We turn your slowest business processes into your fastest competitive advantages
-            through discrete, composable AI modules.
-          </p>
-=======
         {/* Main Headline */}
         <h1 className="professional-hero-title">
           Transform Your Business with{' '}
@@ -72,7 +39,6 @@
             Start Free Trial
             <ArrowRight className="w-5 h-5" />
           </button>
->>>>>>> 03cfda71
 
           <button className="professional-btn professional-btn-secondary professional-btn-large">
             <Play className="w-5 h-5" />
